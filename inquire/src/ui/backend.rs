--- conflicted
+++ resolved
@@ -72,17 +72,12 @@
 #[cfg(feature = "reorder")]
 pub trait ReorderBackend: CommonBackend {
     fn read_key(&mut self) -> InquireResult<Key>;
-<<<<<<< HEAD
-    
-    fn render_reorderable_prompt(&mut self, prompt: &str, input: Option<&Input>) -> InquireResult<()>;
-=======
 
     fn render_reorderable_prompt(
         &mut self,
         prompt: &str,
         input: Option<&Input>,
     ) -> InquireResult<()>;
->>>>>>> d6132677
 
     fn render_reorder_options<D: Display>(
         &mut self,
@@ -90,11 +85,7 @@
     ) -> InquireResult<()>;
 
     fn print_reorder_option_value<D: Display>(
-<<<<<<< HEAD
-        &mut self, 
-=======
-        &mut self,
->>>>>>> d6132677
+        &mut self,
         option_relative_index: usize,
         option: &ListOption<D>,
         page: &Page<'_, ListOption<D>>,
@@ -693,17 +684,12 @@
     fn read_key(&mut self) -> InquireResult<Key> {
         self.input_reader.read_key()
     }
-<<<<<<< HEAD
-    
-    fn render_reorderable_prompt(&mut self, prompt: &str, input: Option<&Input>) -> InquireResult<()> {
-=======
 
     fn render_reorderable_prompt(
         &mut self,
         prompt: &str,
         input: Option<&Input>,
     ) -> InquireResult<()> {
->>>>>>> d6132677
         self.frame_setup()?;
         self.print_prompt_with_input(prompt, None, input.unwrap_or(&Input::new()))?;
         Ok(())
@@ -714,13 +700,9 @@
         page: Page<'_, ListOption<D>>,
     ) -> InquireResult<()> {
         // Calculate the maximum width needed for the option display
-<<<<<<< HEAD
-        let max_width = page.content.iter()
-=======
         let max_width = page
             .content
             .iter()
->>>>>>> d6132677
             .map(|opt| opt.value.to_string().len())
             .max()
             .unwrap_or(0);
@@ -728,11 +710,7 @@
         for (idx, opt) in page.content.iter().enumerate() {
             // Clear the entire line first
             self.frame_renderer.clear_line()?;
-<<<<<<< HEAD
-            
-=======
-
->>>>>>> d6132677
+
             // Print the option content
             self.print_option_prefix(idx, &page)?;
             self.frame_renderer.write(" ")?;
@@ -745,22 +723,14 @@
             }
 
             self.print_reorder_option_value(idx, opt, &page)?;
-<<<<<<< HEAD
-            
-=======
-
->>>>>>> d6132677
+
             // Pad the rest of the line with spaces to overwrite any previous content
             let content_width = opt.value.to_string().len();
             if content_width < max_width {
                 let padding = " ".repeat(max_width - content_width);
                 self.frame_renderer.write(&padding)?;
             }
-<<<<<<< HEAD
-            
-=======
-
->>>>>>> d6132677
+
             self.new_line()?;
         }
 
@@ -768,40 +738,26 @@
     }
 
     fn print_reorder_option_value<D: Display>(
-<<<<<<< HEAD
-        &mut self, 
-=======
-        &mut self,
->>>>>>> d6132677
+        &mut self,
         option_relative_index: usize,
         option: &ListOption<D>,
         page: &Page<'_, ListOption<D>>,
     ) -> InquireResult<()> {
         let is_selected = page.cursor == Some(option_relative_index);
         let style = if is_selected {
-<<<<<<< HEAD
-            self.render_config.selected_option.unwrap_or(self.render_config.option)
-=======
             self.render_config
                 .selected_option
                 .unwrap_or(self.render_config.option)
->>>>>>> d6132677
         } else {
             self.render_config.option
         };
 
         let prefix = if is_selected { "↕ " } else { "  " };
-<<<<<<< HEAD
-        self.frame_renderer.write_styled(Styled::new(prefix).with_style_sheet(style))?;
-        self.frame_renderer.write_styled(Styled::new(&option.value).with_style_sheet(style))?;
-        
-=======
         self.frame_renderer
             .write_styled(Styled::new(prefix).with_style_sheet(style))?;
         self.frame_renderer
             .write_styled(Styled::new(&option.value).with_style_sheet(style))?;
 
->>>>>>> d6132677
         Ok(())
     }
 }
